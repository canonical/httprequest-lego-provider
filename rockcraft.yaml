--- conflicted
+++ resolved
@@ -28,13 +28,4 @@
     plugin: nil
     after: [django-framework/dependencies]
     override-prime: |
-<<<<<<< HEAD
-      chmod -R 755 django
-services:
-  django:
-    # We need django to be root as a workaround for pebble notices
-    # The PebbleCustomNoticeEvent is not sent by juju if a _daemon_ user uses pebble notify
-    user: root
-=======
-      chmod -R 755 django
->>>>>>> 0cb746d4
+      chmod -R 755 django