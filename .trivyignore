--- conflicted
+++ resolved
@@ -5,10 +5,5 @@
 # statsd-exporter
 CVE-2024-45338 # golang.org/x/net
 CVE-2024-45337 # golang.org/x/crypto
-<<<<<<< HEAD
-CVE-2025-22869 # golang.org/x/crypto
-CVE-2025-22874 # pebble: crypto/x509
-=======
 CVE-2025-22868 # golang.org/x/oauth2
-CVE-2025-22874 # crypto/x509 in pebble
->>>>>>> b7d94edf
+CVE-2025-22874 # crypto/x509 in pebble